"""A generic class for solutions that are arbitrary cardinality subsets of a given set represented in vector form."""

import numpy as np
import random
from abc import ABC
from typing import Union

from mhlib.solution import VectorSolution, Solution


class SubsetVectorSolution(VectorSolution, ABC):
    """Generic class for solutions that are arbitrary cardinality subsets of a given set represented in vector form.

    Attributes
        - all_elements: complete set of which a subset shall be selected
        - sel: number of selected elements
        - x: array with elements, where x[:sel] are the *sorted* selected ones;
            if unselected_elems_in_x returns True, all not selected elements are maintained in x[sel:]
    """
    def __init__(self, all_elements, inst=None, alg=None, init=True):
        """Initialize empty solution.

        :param all_elements: complete set of elements, may be a generator
        :param inst: associated problem instance to store
        :param alg: associated algorithm object to store
        :param init: if False the solution is not initialized
        """
        dtype = type(next(iter(all_elements)))
        super().__init__(len(all_elements), dtype=dtype, inst=inst, alg=alg, init=False)
        self.all_elements = all_elements
        self.sel = 0
        if init:
            if self.unselected_elems_in_x():
                self.x = np.array(all_elements)
            else:
                self.x = np.empty(len(all_elements), dtype=dtype)

    @classmethod
    def unselected_elems_in_x(cls) -> bool:
        """Return True if the unselected elements are maintained in x[sel:], i.e., behind the selected ones."""
        return True

    def copy_from(self, other: 'SubsetVectorSolution'):
        self.sel = other.sel
        if self.unselected_elems_in_x():
            super().copy_from(other)
        else:
            self.x[:self.sel] = other.x[:self.sel]
            Solution.copy_from(self, other)

    def __repr__(self):
        return str(self.x[:self.sel])

    def clear(self):
        self.sel = 0
        self.invalidate()

    def __eq__(self, other: 'SubsetVectorSolution') -> bool:
        return self.obj() == other.obj() and self.x[:self.sel] == other.x[:other.sel]

    def initialize(self, k):
        """Random construction of a new solution by applying fill to an initially empty solution."""
        self.clear()
        self.fill(None if self.unselected_elems_in_x() else list(self.all_elements))
        self.invalidate()

    def check(self, unsorted=False):
        """Check correctness of solution; throw an exception if error detected.

        :param unsorted: if set, it is not checked if s is sorted
        """
        all_elements_set = set(self.all_elements)
        length = len(all_elements_set)

        for elem in all_elements_set:
            if elem not in self.x:
                raise ValueError(f"Invalid solution {elem} not in set")

        if not 0 <= self.sel <= length:
            raise ValueError(f"Invalid attribute sel in solution: {self.sel}")
        if len(self.x) != length:
            raise ValueError(f"Invalid length of solution array x: {self.x}")
        if self.unselected_elems_in_x():
            if set(self.x) != all_elements_set:
                raise ValueError(f"Invalid solution - x is not a permutation of V: {self.x}"
                                 " (sorted: {sorted(self.x)})")
        else:
            sol_set = set(self.x[:self.sel])
            if not sol_set.issubset(set(self.all_elements)) or len(sol_set) != self.sel:
                raise ValueError(f"Solution not simple subset of V: {self.x[:self.sel]}, {self.all_elements}")
        if not unsorted:
            old_v = self.x[0]
            for v in self.x[1:self.sel]:
                if v <= old_v:
                    raise ValueError(f"Solution not sorted: value {v} in {self.x}")
                old_v = v
        super().check()

    def sort_sel(self):
        """Sort selected elements in x."""
        self.x[:self.sel].sort()

    def fill(self, pool: Union[list, np.ndarray] = None, random_order: bool = True) -> int:
        """Scans elements from pool (by default in random order) and selects those whose inclusion is feasible.

        Elements in pool must not yet be selected.
        if unselected_elems_in_x() is true, parameter pool must either be None, in which case x[sel:] is used as pool,
        or x[sel:_] for some _ > sel.
        If random_order is set, the elements in the pool are processed in random order.
        Uses element_added_delta_eval() which should be properly overloaded.
        Reorders elements in pool so that the selected ones appear in pool[:return-value].
        """
        if not self.may_be_extendible():
            return 0
        x = self.x
        if pool is None:
            pool = x[self.sel:]
        assert not self.unselected_elems_in_x() or np.may_share_memory(x[self.sel:self.sel+1], pool)
        selected = 0
        for i in range(len(pool)):
<<<<<<< HEAD
            ir = random.randrange(i, len(pool))
            if selected != ir:
                pool[selected], pool[ir] = pool[ir], pool[selected]
            swap_pos = np.where(x == x[self.sel])
            x[self.sel], x[swap_pos] = x[swap_pos], x[self.sel]
            self.sel += 1
            if self.element_added_delta_eval():
                selected += 1
                if not self.may_be_extendible():
                    break
        if selected:
            self.sort_sel()
        return selected

    def fill(self, pool: list) -> int:
        """Scans elements from pool in given order and selects those whose inclusion is feasible.

        The pool may be x[sel:].
        Elements in pool must not yet be selected.
        Uses element_added_delta_eval() which should be properly overloaded.
        """
        if not self.may_be_extendible():
            return 0
        x = self.x

        selected = 0  # Number of added elements
        for elem in pool:
            if elem in x[:self.sel]:
                print(f"WTF {elem} already selected")
                continue  # elem already in subset
            elem_pos = np.where(x == elem)
            x[elem_pos], x[self.sel] = x[self.sel], x[elem_pos]
=======
            if random_order:
                ir = random.randrange(i, len(pool))
                if selected != ir:
                    pool[selected], pool[ir] = pool[ir], pool[selected]
            x[self.sel] = pool[selected]
>>>>>>> 5997ca1e
            self.sel += 1
            if self.element_added_delta_eval():
                selected += 1
                if not self.may_be_extendible():
                    break
        if selected:
            self.sort_sel()
        return selected

    def remove_some(self, k):
        """Removes min(k,sel) randomly selected elements from the solution.

        Uses element_removed_delta_eval, which should be overloaded and adapted to the problem.
        The elements are removed even when the solution becomes infeasible.
        """
        x = self.x
        k = min(k, self.sel)
        if k > 0:
            for i in range(k):
                j = random.randrange(self.sel)
                self.sel -= 1
                if j != self.sel:
                    x[j], x[self.sel] = x[self.sel], x[j]
                self.element_removed_delta_eval(allow_infeasible=True)
            self.sort_sel()

    def two_exchange_random_fill_neighborhood_search(self, best_improvement) -> bool:
        """Search 2-exchange neighborhood followed by fill() with random ordering.

        Each selected location is tried to be exchanged with each unselected one followed by a fill().

        The neighborhood is searched in a randomized fashion.
        Overload delta_eval-methods for problem-specific efficient delta evaluation.
        Returns True if the solution could be improved, otherwise the solution remains unchanged.
        """
        sel = self.sel
        x = self.x
        orig_obj = self.obj()
        self_backup = None
        x_sel_orig = x[:sel].copy()
        random.shuffle(x[:sel])
        best = self.copy()
        num_neighbors = 0
        for i, v in enumerate(x[:sel]):
            if i != sel-1:
                x[i], x[sel-1] = x[sel-1], x[i]
            self.sel -= 1
            self.element_removed_delta_eval(allow_infeasible=True)
            obj1 = self.obj()
            pool = self.get_extension_pool()
            random.shuffle(pool)
            v_pos = np.nonzero(pool == v)[0][0]
            if v_pos:
                pool[0], pool[v_pos] = pool[v_pos], pool[0]
            for j, vu in enumerate(pool[1:]):
                x[sel-1], pool[j+1] = vu, x[sel-1]
                self.sel += 1
                num_neighbors += 1
                if self.element_added_delta_eval():
                    # neighbor is feasible
                    random_fill_applied = False
                    if self.may_be_extendible():
                        self_backup = self.copy()
                        self.fill(self.get_extension_pool())
                        random_fill_applied = True
                    if self.is_better(best):
                        # new best solution found
                        if not best_improvement:
                            self.sort_sel()
                            return True
                        best.copy_from(self)
                    if random_fill_applied:
                        if i != self.sel:
                            x[i], x[sel-1] = x[sel-1], x[i]
                        self.copy_from(self_backup)
                    self.sel -= 1
                    self.element_removed_delta_eval(update_obj_val=False, allow_infeasible=True)
                    self.obj_val = obj1
                x[sel-1], pool[j+1] = pool[j+1], vu
            self.sel += 1
            self.element_added_delta_eval(update_obj_val=False, allow_infeasible=True)
            self.obj_val = orig_obj
            if i != sel-1:
                x[i], x[sel-1] = x[sel-1], x[i]
        if self.is_better_obj(best.obj(), orig_obj):
            # return new best solution
            self.copy_from(best)
            self.sort_sel()
            return True
        x[:sel] = x_sel_orig
        return False

    # Methods to be specialized for efficient move calculations

    def get_extension_pool(self):
        """Return a list of yet unselected elements that may possibly be added."""
        if self.unselected_elems_in_x():
            return self.x[self.sel:]
        else:
            return list(set(self.all_elements) - set(self.x[:self.sel]))

    def may_be_extendible(self) -> bool:
        """Quick check if the solution has chances to be extended by adding further elements."""
        return self.sel < len(self.x)

    def element_removed_delta_eval(self, update_obj_val=True, allow_infeasible=False) -> bool:
        """Element x[sel] has been removed in the solution, if feasible update other solution data,
        else revert.

        It can be assumed that the solution was in a correct state with a valid objective value in obj_val
        *before* the already applied move, obj_val_valid therefore is True.
        The default implementation just calls invalidate() and returns True.

        :param update_obj_val: if set, the objective value should also be updated or invalidate needs to be called
        :param allow_infeasible: if set and the solution is infeasible, the move is nevertheless accepted and
            the update of other data done
        :return: True if feasible, False if infeasible
        """
        if update_obj_val:
            self.invalidate()
        return True

    def element_added_delta_eval(self, update_obj_val=True, allow_infeasible=False) -> bool:
        """Element x[sel-1] was added to a solution, if feasible update further solution data, else revert.

        It can be assumed that the solution was in a correct state with a valid objective value in obj_val
        *before* the already applied move, obj_val_valid therefore is True.
        The default implementation just calls invalidate() and returns True.

        :param update_obj_val: if set, the objective value should also be updated or invalidate needs to be called
        :param allow_infeasible: if set and the solution is infeasible, the move is nevertheless accepted and
            the update of other data done
        :return: True if feasible, False if infeasible
        """
        if update_obj_val:
            self.invalidate()
        return True<|MERGE_RESOLUTION|>--- conflicted
+++ resolved
@@ -71,11 +71,6 @@
         """
         all_elements_set = set(self.all_elements)
         length = len(all_elements_set)
-
-        for elem in all_elements_set:
-            if elem not in self.x:
-                raise ValueError(f"Invalid solution {elem} not in set")
-
         if not 0 <= self.sel <= length:
             raise ValueError(f"Invalid attribute sel in solution: {self.sel}")
         if len(self.x) != length:
@@ -118,46 +113,11 @@
         assert not self.unselected_elems_in_x() or np.may_share_memory(x[self.sel:self.sel+1], pool)
         selected = 0
         for i in range(len(pool)):
-<<<<<<< HEAD
-            ir = random.randrange(i, len(pool))
-            if selected != ir:
-                pool[selected], pool[ir] = pool[ir], pool[selected]
-            swap_pos = np.where(x == x[self.sel])
-            x[self.sel], x[swap_pos] = x[swap_pos], x[self.sel]
-            self.sel += 1
-            if self.element_added_delta_eval():
-                selected += 1
-                if not self.may_be_extendible():
-                    break
-        if selected:
-            self.sort_sel()
-        return selected
-
-    def fill(self, pool: list) -> int:
-        """Scans elements from pool in given order and selects those whose inclusion is feasible.
-
-        The pool may be x[sel:].
-        Elements in pool must not yet be selected.
-        Uses element_added_delta_eval() which should be properly overloaded.
-        """
-        if not self.may_be_extendible():
-            return 0
-        x = self.x
-
-        selected = 0  # Number of added elements
-        for elem in pool:
-            if elem in x[:self.sel]:
-                print(f"WTF {elem} already selected")
-                continue  # elem already in subset
-            elem_pos = np.where(x == elem)
-            x[elem_pos], x[self.sel] = x[self.sel], x[elem_pos]
-=======
             if random_order:
                 ir = random.randrange(i, len(pool))
                 if selected != ir:
                     pool[selected], pool[ir] = pool[ir], pool[selected]
             x[self.sel] = pool[selected]
->>>>>>> 5997ca1e
             self.sel += 1
             if self.element_added_delta_eval():
                 selected += 1
